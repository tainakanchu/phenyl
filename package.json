--- conflicted
+++ resolved
@@ -35,12 +35,8 @@
     "chalk": "^2.3.0",
     "eslint": "^4.10.0",
     "eslint-plugin-flowtype": "^2.39.1",
-<<<<<<< HEAD
     "eslint-plugin-react": "^7.5.1",
-    "flow-bin": "^0.58.0",
-=======
     "flow-bin": "^0.68.0",
->>>>>>> 4d951500
     "kocha": "^1.8.1",
     "power-assert": "^1.4.4",
     "shelljs": "^0.7.8"
