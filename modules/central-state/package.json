{
  "name": "@phenyl/central-state",
  "version": "1.0.0-alpha.3",
  "description": "",
  "repository": "phenyl-js/phenyl",
  "license": "Apache License 2.0",
  "author": "Shin Suzuki <shinout310@gmail.com>, Nicholas Lee <nicholaslee119@gmail.com>",
  "files": [
    "lib",
    "LICENSE",
    "README.md"
  ],
  "main": "lib/index.js",
  "types": "lib/index.d.ts",
  "scripts": {
    "build": "upbin tsc --declaration",
    "type-check": "upbin tsc --noEmit"
  },
  "dependencies": {
    "@phenyl/interfaces": "^1.0.0-alpha.3",
    "@phenyl/utils": "^1.0.0-alpha.3",
    "sp2": "^1.4.1"
  },
<<<<<<< HEAD
=======
  "devDependencies": {
    "upbin": "^0.9.0"
  },
>>>>>>> 53e89002
  "publishConfig": {
    "access": "public"
  }
}<|MERGE_RESOLUTION|>--- conflicted
+++ resolved
@@ -21,12 +21,9 @@
     "@phenyl/utils": "^1.0.0-alpha.3",
     "sp2": "^1.4.1"
   },
-<<<<<<< HEAD
-=======
   "devDependencies": {
     "upbin": "^0.9.0"
   },
->>>>>>> 53e89002
   "publishConfig": {
     "access": "public"
   }
