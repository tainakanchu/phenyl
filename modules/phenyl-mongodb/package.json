{
  "name": "phenyl-mongodb",
  "version": "0.3.1",
  "description": "",
  "main": "./dist/index.js",
  "jsnext:main": "./jsnext.js",
  "scripts": {
<<<<<<< HEAD
    "pretest": "type mongod && mkdir -p test/tmp/mongodb && mongod --dbpath test/tmp/mongodb > /dev/null &",
    "test": "nyc kocha test/*.js --color always || (npm run posttest && exit 1)",
    "posttest": "pkill -x mongod > /dev/null; rm -rf test/tmp/mongodb"
=======
    "pretest": "test/scripts/init-mongodb.sh",
    "test": "kocha --require babel-register test/*.js --color always || (npm run posttest && exit 1)",
    "posttest": "pkill -x mongod > /dev/null; rm -rf test/tmp/mongodb*"
>>>>>>> 8a880742
  },
  "files": [
    "src",
    "dist",
    "package.json",
    "jsnext.js",
    "LICENSE",
    "README.md"
  ],
  "devDependencies": {
    "babel-register": "^6.24.1",
    "nyc": "^11.6.0",
    "power-assert": "^1.4.4"
  },
  "author": "Shin Suzuki <shinout310@gmail.com>",
  "repository": "https://github.com/phenyl-js/phenyl/tree/master/modules/phenyl-mongodb",
  "license": "Apache License 2.0",
  "dependencies": {
    "bson": "^1.0.4",
    "es6-promisify": "^5.0.0",
    "mongodb": "^3.0.5",
    "oad-utils": "~0.1.5",
    "phenyl-central-state": "~0.2.1",
    "phenyl-interfaces": "~0.2.1",
    "phenyl-utils": "~0.2.1",
    "power-assign": "~0.2.6"
  }
}<|MERGE_RESOLUTION|>--- conflicted
+++ resolved
@@ -5,15 +5,9 @@
   "main": "./dist/index.js",
   "jsnext:main": "./jsnext.js",
   "scripts": {
-<<<<<<< HEAD
-    "pretest": "type mongod && mkdir -p test/tmp/mongodb && mongod --dbpath test/tmp/mongodb > /dev/null &",
+    "pretest": "test/scripts/init-mongodb.sh",
     "test": "nyc kocha test/*.js --color always || (npm run posttest && exit 1)",
     "posttest": "pkill -x mongod > /dev/null; rm -rf test/tmp/mongodb"
-=======
-    "pretest": "test/scripts/init-mongodb.sh",
-    "test": "kocha --require babel-register test/*.js --color always || (npm run posttest && exit 1)",
-    "posttest": "pkill -x mongod > /dev/null; rm -rf test/tmp/mongodb*"
->>>>>>> 8a880742
   },
   "files": [
     "src",
