{
  "name": "@phenyl/websocket-server",
  "version": "1.0.0-alpha.3",
  "description": "",
  "repository": "https://github.com/phenyl-js/phenyl/tree/master/modules/phenyl-websocket-server",
  "license": "Apache-2.0",
  "author": "Shin Suzuki <shinout310@gmail.com>",
  "contributors": [
    "imoans <naomins0101@gmail.com>",
    "Jesse Katsumata <jesse.katsumata@gmail.com>"
  ],
  "files": [
    "lib",
    "LICENSE",
    "README.md"
  ],
  "main": "lib/index.js",
  "types": "lib/index.d.ts",
  "scripts": {
    "build": "upbin tsc --declaration",
    "type-check": "upbin tsc --noEmit"
  },
  "dependencies": {
    "@phenyl/utils": "~1.0.0",
    "ws": "^3.3.1"
  },
  "devDependencies": {
<<<<<<< HEAD
    "@phenyl/interfaces": "^1.0.0-alpha.3",
=======
    "@phenyl/interfaces": "~1.0.0",
>>>>>>> 53e89002
    "@types/ws": "^6.0.1",
    "babel-register": "^6.24.1",
    "mocha": "^5.0.5",
    "upbin": "^0.9.0"
  },
<<<<<<< HEAD
  "dependencies": {
    "@phenyl/utils": "^1.0.0-alpha.3",
    "ws": "^3.3.1"
  },
  "author": "Shin Suzuki <shinout310@gmail.com>",
  "collaborators": [
    "imoans <naomins0101@gmail.com>",
    "Jesse Katsumata <jesse.katsumata@gmail.com>"
  ],
  "license": "Apache-2.0",
=======
>>>>>>> 53e89002
  "publishConfig": {
    "access": "public"
  }
}<|MERGE_RESOLUTION|>--- conflicted
+++ resolved
@@ -25,29 +25,12 @@
     "ws": "^3.3.1"
   },
   "devDependencies": {
-<<<<<<< HEAD
-    "@phenyl/interfaces": "^1.0.0-alpha.3",
-=======
     "@phenyl/interfaces": "~1.0.0",
->>>>>>> 53e89002
     "@types/ws": "^6.0.1",
     "babel-register": "^6.24.1",
     "mocha": "^5.0.5",
     "upbin": "^0.9.0"
   },
-<<<<<<< HEAD
-  "dependencies": {
-    "@phenyl/utils": "^1.0.0-alpha.3",
-    "ws": "^3.3.1"
-  },
-  "author": "Shin Suzuki <shinout310@gmail.com>",
-  "collaborators": [
-    "imoans <naomins0101@gmail.com>",
-    "Jesse Katsumata <jesse.katsumata@gmail.com>"
-  ],
-  "license": "Apache-2.0",
-=======
->>>>>>> 53e89002
   "publishConfig": {
     "access": "public"
   }
