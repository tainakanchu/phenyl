{
  "name": "@phenyl/api-explorer-client",
  "version": "2.0.2",
  "description": "Client application of phenyl-api-explorer",
  "repository": "phenyl-js/phenyl",
  "license": "Apache-2.0",
  "author": "Leko <leko.noor@gmail.com>",
  "contributors": [
    "Nicholas Lee <nicholaslee119@gmail.com>",
    "Daiki Ihara <sasurau4@gmail.com>"
  ],
  "files": [
    "build/index.html",
    "LICENSE",
    "README.md"
  ],
  "scripts": {
    "build": "SKIP_PREFLIGHT_CHECK=true react-scripts build && node scripts/prepare-assets.js",
    "eject": "react-scripts eject",
    "start": "react-scripts start",
    "type-check": "upbin tsc --noEmit"
  },
  "browserslist": {
    "production": [
      ">0.2%",
      "not dead",
      "not op_mini all"
    ],
    "development": [
      "last 1 chrome version",
      "last 1 firefox version",
      "last 1 safari version"
    ]
  },
  "devDependencies": {
<<<<<<< HEAD
    "@phenyl/http-client": "^2.0.2",
    "@phenyl/interfaces": "^2.0.2",
    "@phenyl/utils": "^2.0.2",
    "@types/node": "12.12.30",
=======
    "@phenyl/http-client": "^2.0.1",
    "@phenyl/interfaces": "^2.0.0",
    "@phenyl/utils": "^2.0.0",
    "@types/node": "12.12.34",
>>>>>>> 548c9212
    "@types/react": "16.9.16",
    "@types/react-dom": "16.9.5",
    "cheerio": "1.0.0-rc.3",
    "debug": "4.1.1",
    "react": "16.13.1",
    "react-dom": "16.13.1",
    "react-json-tree": "0.11.2",
    "react-redux": "7.2.0",
    "react-router-dom": "5.1.2",
    "react-scripts": "3.4.0",
    "redux-localstorage": "0.4.1",
    "redux-thunk": "2.3.0",
    "semantic-ui-react": "0.88.2",
    "upbin": "0.9.2"
  },
  "publishConfig": {
    "access": "public"
  },
  "gitHead": "cef922e5d8f93eb294c024997a06ea3e36f4315c"
}<|MERGE_RESOLUTION|>--- conflicted
+++ resolved
@@ -33,17 +33,10 @@
     ]
   },
   "devDependencies": {
-<<<<<<< HEAD
     "@phenyl/http-client": "^2.0.2",
     "@phenyl/interfaces": "^2.0.2",
     "@phenyl/utils": "^2.0.2",
-    "@types/node": "12.12.30",
-=======
-    "@phenyl/http-client": "^2.0.1",
-    "@phenyl/interfaces": "^2.0.0",
-    "@phenyl/utils": "^2.0.0",
     "@types/node": "12.12.34",
->>>>>>> 548c9212
     "@types/react": "16.9.16",
     "@types/react-dom": "16.9.5",
     "cheerio": "1.0.0-rc.3",
