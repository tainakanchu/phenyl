{
  "name": "phenyl-http-rules",
  "version": "0.2.1",
  "description": "",
  "main": "./dist/index.js",
  "jsnext:main": "./jsnext.js",
  "scripts": {
    "test": "kocha --require babel-register test/*.js --color always"
  },
  "files": [
    "src",
    "dist",
    "package.json",
    "jsnext.js",
    "LICENSE",
    "README.md"
  ],
  "devDependencies": {
    "babel-register": "^6.24.1",
    "kocha": "^1.8.0",
    "power-assert": "^1.4.4"
  },
  "author": "Shin Suzuki <shinout310@gmail.com>",
  "repository": "https://github.com/phenyl-js/phenyl/tree/master/modules/phenyl-http-rules",
  "license": "Apache License 2.0",
  "dependencies": {
<<<<<<< HEAD
    "phenyl-interfaces": "~0.1.0",
    "phenyl-utils": "~0.1.1"
=======
    "fetch-ponyfill": "^4.1.0",
    "phenyl-interfaces": "~0.2.1",
    "phenyl-utils": "~0.2.1"
>>>>>>> 02cfd6b6
  }
}<|MERGE_RESOLUTION|>--- conflicted
+++ resolved
@@ -24,13 +24,7 @@
   "repository": "https://github.com/phenyl-js/phenyl/tree/master/modules/phenyl-http-rules",
   "license": "Apache License 2.0",
   "dependencies": {
-<<<<<<< HEAD
-    "phenyl-interfaces": "~0.1.0",
-    "phenyl-utils": "~0.1.1"
-=======
-    "fetch-ponyfill": "^4.1.0",
     "phenyl-interfaces": "~0.2.1",
     "phenyl-utils": "~0.2.1"
->>>>>>> 02cfd6b6
   }
 }