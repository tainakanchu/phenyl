--- conflicted
+++ resolved
@@ -22,15 +22,9 @@
     "watch": "upbin tsc --declaration --watch"
   },
   "dependencies": {
-<<<<<<< HEAD
-    "@phenyl/http-rules": "^1.0.0-alpha.3",
-    "@phenyl/interfaces": "^1.0.0-alpha.3",
-    "@phenyl/utils": "^1.0.0-alpha.3",
-=======
     "@phenyl/http-rules": "~1.0.0",
     "@phenyl/interfaces": "~1.0.0",
     "@phenyl/utils": "~1.0.0",
->>>>>>> 53e89002
     "express": "^4.16.4",
     "raw-body": "^2.3.2"
   },
