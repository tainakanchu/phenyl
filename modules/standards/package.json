{
  "name": "@phenyl/standards",
  "version": "1.0.0-alpha.3",
  "description": "",
  "repository": "phenyl-js/phenyl",
  "license": "Apache-2.0",
  "author": "Shin Suzuki <shinout310@gmail.com>",
  "contributors": [
    "Nicholas Lee <nicholaslee119@gmail.com>"
  ],
  "files": [
    "lib",
    "LICENSE",
    "README.md"
  ],
  "main": "lib/index.js",
  "types": "lib/index.d.ts",
  "scripts": {
    "build": "upbin tsc --declaration",
    "lint": "upbin eslint 'src/**/*.ts' 'test/**/*.ts' --fix",
    "test": "upbin mocha --require ts-node/register 'test/**/*.ts' --color always",
    "type-check": "upbin tsc --noEmit"
  },
  "dependencies": {
    "@phenyl/interfaces": "^1.0.0-alpha.3",
    "@phenyl/utils": "^1.0.0-alpha.3",
    "power-crypt": "~0.1.4",
    "sp2": "~1.4.1"
  },
  "devDependencies": {
<<<<<<< HEAD
    "upbin": "^0.8.1"
=======
    "upbin": "^0.9.0"
>>>>>>> 53e89002
  },
  "publishConfig": {
    "access": "public"
  }
}<|MERGE_RESOLUTION|>--- conflicted
+++ resolved
@@ -28,11 +28,7 @@
     "sp2": "~1.4.1"
   },
   "devDependencies": {
-<<<<<<< HEAD
-    "upbin": "^0.8.1"
-=======
     "upbin": "^0.9.0"
->>>>>>> 53e89002
   },
   "publishConfig": {
     "access": "public"
