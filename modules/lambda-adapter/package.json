--- conflicted
+++ resolved
@@ -24,13 +24,8 @@
     "watch": "upbin tsc --declaration --watch"
   },
   "dependencies": {
-<<<<<<< HEAD
-    "@phenyl/http-rules": "^1.0.0-alpha.3",
-    "@phenyl/interfaces": "^1.0.0-alpha.3"
-=======
     "@phenyl/http-rules": "~1.0.0",
     "@phenyl/interfaces": "~1.0.0"
->>>>>>> 53e89002
   },
   "devDependencies": {
     "upbin": "^0.9.0"
