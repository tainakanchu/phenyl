--- conflicted
+++ resolved
@@ -22,17 +22,6 @@
     "type-check": "upbin tsc --noEmit"
   },
   "dependencies": {
-<<<<<<< HEAD
-    "@phenyl/http-rules": "1.0.1",
-    "@phenyl/interfaces": "1.0.1",
-    "@phenyl/utils": "1.0.1",
-    "cross-fetch": "^3.0.4"
-  },
-  "devDependencies": {
-    "@phenyl/http-server": "1.0.1",
-    "@phenyl/memory-db": "1.0.1",
-    "@phenyl/rest-api": "1.0.1",
-=======
     "@phenyl/http-rules": "^1.1.1",
     "@phenyl/interfaces": "^1.1.1",
     "@phenyl/utils": "^1.1.1",
@@ -42,7 +31,6 @@
     "@phenyl/http-server": "^1.1.1",
     "@phenyl/memory-db": "^1.1.1",
     "@phenyl/rest-api": "^1.1.1",
->>>>>>> 58d3bec7
     "power-assert": "^1.4.4",
     "upbin": "^0.9.2"
   },
